--- conflicted
+++ resolved
@@ -133,10 +133,9 @@
 	}
 }
 
-<<<<<<< HEAD
 func testDynamoBatch_DuplicatedKey(t *testing.T) {
 	dynamo, err := NewDynamoDB(GetDefaultDynamoDBConfig())
-	defer dynamo.deletedDB()
+	defer dynamo.deleteDB()
 	if err != nil {
 		t.Fatal(err)
 	}
@@ -168,8 +167,6 @@
 	}
 }
 
-func (dynamo *dynamoDB) deletedDB() {
-=======
 // testDynamoBatch_WriteMutliTables checks if there is no error when working with more than one tables.
 // This also checks if shared workers works as expected.
 func testDynamoBatch_WriteMutliTables(t *testing.T) {
@@ -245,7 +242,6 @@
 }
 
 func (dynamo *dynamoDB) deleteDB() {
->>>>>>> 1ddbedc0
 	dynamo.Close()
 	dynamo.deleteTable()
 	dynamo.fdb.deleteBucket()
